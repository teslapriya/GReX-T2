import numpy as np
import socket 
from T2 import cluster_heimdall, plotting

import dsautils.dsa_syslog as dsl
logger = dsl.DsaSyslogger()
logger.subsystem('software')
logger.app('T2')


def parse_socket(host, ports, selectcols=['itime', 'idm', 'ibox', 'ibeam'], outputfile=None, plot_dir=None):
    """ 
    Takes standard MBHeimdall giants socket output and returns full table, classifier inputs and snr tables.
    selectcols will take a subset of the standard MBHeimdall output for cluster. 
    
    host, ports: same with heimdall -coincidencer host:port
    ports can be list of integers.
    selectcol: list of str.  Select columns for clustering. 
    """

    if isinstance(ports, int):
        ports = [ports]

    assert isinstance(ports, list)

    ss = []
    for port in ports:
        s = socket.socket(socket.AF_INET, socket.SOCK_STREAM) 
        s.bind((host, port))    # assigns the socket with an address
        s.listen(5)             # accept no. of incoming connections
        ss.append(s)

    gulp_i = 0 # track heimdall gulp number 
    
    while True:
        cls = []
        for s in ss:
            try:
                clientsocket, address = s.accept() # stores the socket details in 2 variables
                logger.info(f"Connection from {address} has been established")
                cls.append(clientsocket)
            except KeyboardInterrupt:
                logger.info("Escaping socket connection")
                break

        # read in heimdall socket output  
        logger.info(f"Reading candsfile from {len(cls)} sockets...")
        candsfile = ''
        headers = []
        for i, cl in enumerate(cls):
            print(f'Checking gulp {gulp_i} from client {i}')
            cf = cl.recv(10000000).decode('utf-8')
            cl.close()
            print("received cf:")
            print(cf)
            headers.append(cf.split('\n')[0])
            cf = '\n'.join(cf.split('\n')[1:])
            candsfile += cf
            candsfile += '\n'

        print(f"headers {headers}")
        if len(headers) != len(cls):
            logger.info(f"not all clients are gulping gulp {gulp_i}.")
            print(f"not all clients are gulping gulp {gulp_i}.")
        else:
            print(f"receiving from all ports")
<<<<<<< HEAD
            logger.info("Reading candsfile...")
            candsfile = ''
            for cl in cls:
                ascii_letter = cl.recv(1)           # recieves an alphabet whose ASCII value is the size of the message 
                if len(ascii_letter) == 0:
                    logger.info(f"gulp {gulp_i} has no giant.")
                else: 
                    candsfile += cl.recv(10000000).decode('utf-8')
                    cl.close()
                    candsfile += '\n'
                    print(candsfile)
=======
>>>>>>> 4d832de8

        print("created candsfile:")
        print(candsfile)
        if candsfile == '\n':  # skip empty candsfile
            continue

        try:
            tab, data, snrs = cluster_heimdall.parse_candsfile(candsfile)
            logger.info(f"Table has {len(tab)} rows")
            cluster_and_plot(tab, data, snrs, gulp_i, selectcols=selectcols, outputfile=outputfile, plot_dir=plot_dir)
        except KeyboardInterrupt:
            logger.info("Escaping parsing and plotting")
            break

        gulp_i += 1


def cluster_and_plot(tab, data, snrs, gulp_i, selectcols=['itime', 'idm', 'ibox', 'ibeam'], outputfile=None, plot_dir=None):
    """ 
    Run clustering and plotting on read data.
    """

    # cluster 
    clusterer, data_labeled = cluster_heimdall.cluster_data(data, min_cluster_size=10, min_samples=10, metric='euclidean', allow_single_cluster=True, return_clusterer=True)
    clsnr = cluster_heimdall.get_peak(data_labeled, snrs) 
    clsnr = cluster_heimdall.filter_clustered(clsnr)

    # send T2 cluster results to outputfile
    if outputfile is not None:
        cluster_heimdall.dump_cluster_results(tab, clsnr, outputfile+str(gulp_i)+".txt", output_cols=['mjds', 'snr', 'ibox', 'dm'])
            
    if plot_dir is not None: 
         plotting.plot_giants(tab, plot_dir=plot_dir+str(gulp_i)+"_") # plot giants      
         plotting.plot_clustered(clusterer, clsnr, snrs, data, tab, cols=['itime', 'idm', 'ibox'], plot_dir=plot_dir+str(gulp_i)+"_") # plot cluster results  <|MERGE_RESOLUTION|>--- conflicted
+++ resolved
@@ -64,20 +64,6 @@
             print(f"not all clients are gulping gulp {gulp_i}.")
         else:
             print(f"receiving from all ports")
-<<<<<<< HEAD
-            logger.info("Reading candsfile...")
-            candsfile = ''
-            for cl in cls:
-                ascii_letter = cl.recv(1)           # recieves an alphabet whose ASCII value is the size of the message 
-                if len(ascii_letter) == 0:
-                    logger.info(f"gulp {gulp_i} has no giant.")
-                else: 
-                    candsfile += cl.recv(10000000).decode('utf-8')
-                    cl.close()
-                    candsfile += '\n'
-                    print(candsfile)
-=======
->>>>>>> 4d832de8
 
         print("created candsfile:")
         print(candsfile)
